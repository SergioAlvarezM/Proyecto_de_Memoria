--- conflicted
+++ resolved
@@ -29,10 +29,7 @@
 from test.test_case import ProgramTestCase
 
 
-<<<<<<< HEAD
 class TestLinearTransformation(ProgramTestCase):
-=======
-class TestModifyHeightLinear(ProgramTestCase):
 
     def setUp(self) -> None:
         """
@@ -40,7 +37,6 @@
         """
         super().setUp()
         warnings.simplefilter('ignore', DeprecationWarning)
->>>>>>> 1c6ab4a5
 
     def test_linear_transformation(self):
         self.engine.create_model_from_file('resources/test_resources/cpt/cpt_1.cpt',
